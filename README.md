--- conflicted
+++ resolved
@@ -1,9 +1,6 @@
-<<<<<<< HEAD
+
 # 🛡️NovaGuard!!
-=======
-
-# 🛡️NovaGuard!
->>>>>>> d8e8ccf3
+
 
 
 A Docker-based Smart Contract Security Auditor with Supabase backend and AI-powered analysis.

<<<<<<< HEAD
# 🛡️NovaGuard!
=======
# Flash-Audit 🔍

A Docker-based Smart Contract Security Auditor with Supabase backend and AI-powered analysis.
>>>>>>> 7733d9b6


![License](https://img.shields.io/badge/license-MIT-blue.svg)
![Docker](https://img.shields.io/badge/docker-enabled-blue.svg)
![Supabase](https://img.shields.io/badge/supabase-backend-green.svg)
![React](https://img.shields.io/badge/react-18+-blue.svg)

## 🏗️ Architecture

- **Frontend**: React + Vite (Dockerized)
- **Backend**: Supabase Edge Functions
- **Database**: Supabase PostgreSQL
- **Authentication**: Clerk
- **AI Analysis**: OpenRouter API (Kimi & Gemma models)
- **Deployment**: Docker + Docker Compose

## 🌟 Features

### 🔍 Smart Contract Analysis
- **Multi-input Support**: Analyze contracts by address or source code
- **Multi-chain Compatibility**: Ethereum, Polygon, BSC, and testnets
- **AI-Powered Detection**: Advanced vulnerability detection using LLM integration
- **Real-time Analysis**: Instant security scoring and risk assessment
- **Bytecode Analysis**: Analyze deployed contracts without source code
- **Gas Optimization**: Identify gas-inefficient patterns and suggest improvements

### 🎯 Security Features
- **Comprehensive Vulnerability Detection**: 
  - Reentrancy attacks
  - Integer overflow/underflow
  - Access control vulnerabilities
  - Unchecked external calls
  - Timestamp dependencies
  - Front-running vulnerabilities
  - Logic errors and edge cases
- **Security Scoring**: 0-100 security score with detailed breakdown
- **Risk Categorization**: Low, Medium, High, Critical risk levels
- **Detailed Reporting**: Line-by-line analysis with fix recommendations
- **Confidence Scoring**: AI confidence levels for each vulnerability

### 🚀 Modern Architecture
- **Frontend**: React + TypeScript with modern UI/UX and responsive design
- **Backend**: Node.js + Express with comprehensive RESTful API
- **Security**: Rate limiting, CORS, helmet protection, input validation
- **Monitoring**: TEE (Trusted Execution Environment) audit logging
- **Database**: JSON-based audit history with integrity verification
- **Caching**: Intelligent caching for improved performance

## 🏗️ Project Structure

```
dao/
├── backend/                 # Node.js API server
│   ├── src/
│   │   ├── controllers/     # API route handlers
│   │   │   └── auditController.js
│   │   ├── services/        # Business logic services
│   │   │   ├── auditEngine.js      # Core audit logic
│   │   │   ├── contractParser.js   # Solidity parser
│   │   │   ├── llmService.js       # AI/LLM integration
│   │   │   ├── teeMonitor.js       # Audit logging
│   │   │   └── web3Service.js      # Blockchain integration
│   │   ├── middleware/      # Express middleware
│   │   │   ├── errorHandler.js
│   │   │   └── rateLimiter.js
│   │   ├── utils/          # Utility functions
│   │   │   └── logger.js
│   │   └── server.js       # Main server file
│   ├── logs/               # Application logs
│   ├── package.json
│   └── .env.example
├── frontend/               # React TypeScript app
│   ├── src/
│   │   ├── components/     # React components
│   │   │   └── AuditResults.tsx
│   │   ├── hooks/          # Custom React hooks
│   │   │   └── useAudit.ts
│   │   ├── services/       # API integration
│   │   │   └── api.ts
│   │   ├── assets/         # Static assets
│   │   ├── App.tsx         # Main app component
│   │   └── main.tsx        # Entry point
│   ├── public/             # Public assets
│   ├── package.json
│   └── vite.config.ts
├── .gitignore
└── README.md
```

## 🚀 Quick Start

### Prerequisites
- **Node.js** 16+ and **npm** 8+
- **Git** for version control
- **OpenRouter API Key** (for AI analysis)
- **Blockchain RPC URLs** (Alchemy, Infura, or public endpoints)
- **Block Explorer API Keys** (optional, for enhanced analysis)

### Installation

1. **Clone the repository**
   ```bash
   git clone https://github.com/euii-ii/dao.git
   cd dao
   ```

2. **Setup Backend**
   ```bash
   cd backend
   npm install
   cp .env.example .env
   # Edit .env with your API keys and configuration
   npm start
   ```

3. **Setup Frontend** (in a new terminal)
   ```bash
   cd frontend
   npm install
   npm run dev
   ```

4. **Access the Application**
   - **Frontend**: http://localhost:5174
   - **Backend API**: http://localhost:3001
   - **API Health Check**: http://localhost:3001/health

## ⚙️ Configuration

### Backend Environment Variables

Create a `.env` file in the `backend` directory with the following variables:

```env
# Server Configuration
NODE_ENV=development
PORT=3001

# OpenRouter API Configuration (Required for AI analysis)
OPENROUTER_API_KEY=your-openrouter-api-key-here
OPENROUTER_BASE_URL=https://openrouter.ai/api/v1
LLM_MODEL=google/gemma-2-9b-it

# Blockchain RPC URLs
ETHEREUM_RPC_URL=https://eth-mainnet.g.alchemy.com/v2/YOUR_KEY
POLYGON_RPC_URL=https://polygon-mainnet.g.alchemy.com/v2/YOUR_KEY
BSC_RPC_URL=https://bsc-dataseed.binance.org/
SEPOLIA_RPC_URL=https://eth-sepolia.g.alchemy.com/v2/YOUR_KEY
POLYGON_MUMBAI_RPC_URL=https://polygon-mumbai.g.alchemy.com/v2/YOUR_KEY
BSC_TESTNET_RPC_URL=https://data-seed-prebsc-1-s1.binance.org:8545/

# Block Explorer API Keys (Optional but recommended)
ETHERSCAN_API_KEY=your-etherscan-api-key
POLYGONSCAN_API_KEY=your-polygonscan-api-key
BSCSCAN_API_KEY=your-bscscan-api-key

# Security Configuration
RATE_LIMIT_WINDOW_MS=900000
RATE_LIMIT_MAX_REQUESTS=100

# TEE Monitor Configuration
TEE_LOG_ENABLED=true
TEE_LOG_PATH=./logs/auditLogs.json
TEE_ENCRYPTION_KEY=your-encryption-key-here

# Audit Configuration
MAX_CONTRACT_SIZE_BYTES=1048576
AUDIT_TIMEOUT_MS=30000
VULNERABILITY_THRESHOLD_HIGH=80
VULNERABILITY_THRESHOLD_MEDIUM=50
```

### Frontend Environment Variables

Create a `.env` file in the `frontend` directory:

```env
# API Configuration
VITE_API_BASE_URL=http://localhost:3001
```

## 🔧 API Documentation

### Core Audit Endpoints

#### Audit by Source Code
```http
POST /api/audit/contract
Content-Type: application/json

{
  "contractCode": "pragma solidity ^0.8.0; contract Example { ... }",
  "options": {
    "includeGasOptimization": true,
    "includeCodeQuality": true,
    "severityFilter": ["High", "Critical"]
  }
}
```

#### Audit by Contract Address
```http
POST /api/audit/address
Content-Type: application/json

{
  "contractAddress": "0x1234567890abcdef1234567890abcdef12345678",
  "chain": "ethereum",
  "options": {
    "includeGasOptimization": true,
    "includeCodeQuality": true
  }
}
```

### Additional Endpoints
- `GET /api/audit/history` - Get audit history with filtering
- `GET /api/audit/statistics` - Get audit statistics and analytics
- `GET /api/audit/chains` - Get supported blockchain networks
- `POST /api/audit/verify-integrity` - Verify audit log integrity
- `GET /api/audit/health` - Service health check
- `GET /health` - General application health check

### Response Format

All API responses follow this structure:

```json
{
  "success": true,
  "data": {
    "auditId": "audit_123456789",
    "status": "completed",
    "contractInfo": {
      "name": "ExampleContract",
      "functions": 5,
      "linesOfCode": 120,
      "complexity": 15
    },
    "overallScore": 85,
    "riskLevel": "Medium",
    "vulnerabilities": [
      {
        "name": "Reentrancy Vulnerability",
        "severity": "High",
        "description": "Potential reentrancy attack vector detected",
        "affectedLines": [45, 67],
        "recommendation": "Use ReentrancyGuard or checks-effects-interactions pattern"
      }
    ],
    "severityCounts": {
      "Critical": 0,
      "High": 1,
      "Medium": 2,
      "Low": 3
    },
    "summary": "Contract shows good security practices with minor improvements needed",
    "recommendations": ["Implement access controls", "Add input validation"],
    "timestamp": "2024-01-15T10:30:00Z",
    "executionTime": 2500
  }
}
```

## 🛠️ Development

### Backend Development
```bash
cd backend
npm run dev      # Start with nodemon for auto-reload
npm test         # Run test suite
npm run lint     # Run ESLint
npm run audit    # Security audit
```

### Frontend Development
```bash
cd frontend
npm run dev      # Start development server with HMR
npm run build    # Build for production
npm run preview  # Preview production build
npm run lint     # Run ESLint
npm run type-check # TypeScript type checking
```

### Testing

#### Backend Testing
```bash
cd backend
npm test                    # Run all tests
npm run test:unit          # Unit tests only
npm run test:integration   # Integration tests only
npm run test:coverage      # Test coverage report
```

#### Frontend Testing
```bash
cd frontend
npm test                   # Run tests
npm run test:ui           # UI component tests
npm run test:e2e          # End-to-end tests
```

## 🔒 Security Features

### Backend Security
- **Rate Limiting**: Configurable rate limits per IP and endpoint type
- **CORS Protection**: Secure cross-origin resource sharing
- **Input Validation**: Joi schema validation for all inputs
- **Security Headers**: Helmet.js for security headers
- **Error Handling**: Comprehensive error handling without information leakage
- **Logging**: Structured logging with Winston
- **TEE Monitoring**: Tamper-evident audit trail

### Frontend Security
- **Content Security Policy**: Strict CSP headers
- **XSS Protection**: Input sanitization and validation
- **HTTPS Enforcement**: Secure communication protocols
- **Environment Variables**: Secure configuration management

## 🌐 Supported Blockchains

| Network | Mainnet | Testnet | RPC Support | Explorer API |
|---------|---------|---------|-------------|--------------|
| Ethereum | ✅ | ✅ (Sepolia) | ✅ | ✅ (Etherscan) |
| Polygon | ✅ | ✅ (Mumbai) | ✅ | ✅ (Polygonscan) |
| BNB Smart Chain | ✅ | ✅ | ✅ | ✅ (BSCScan) |
| Arbitrum | 🔄 | 🔄 | 🔄 | 🔄 |
| Optimism | 🔄 | 🔄 | 🔄 | 🔄 |

Legend: ✅ Supported | 🔄 Coming Soon | ❌ Not Supported

## 📊 Audit Capabilities

### Vulnerability Detection Categories

#### Critical Vulnerabilities
- **Reentrancy Attacks**: Cross-function and single-function reentrancy
- **Access Control**: Missing or broken access controls
- **Integer Arithmetic**: Overflow/underflow vulnerabilities
- **External Calls**: Unchecked external call failures

#### High Severity Issues
- **Logic Errors**: Business logic vulnerabilities
- **State Management**: Improper state transitions
- **Input Validation**: Missing or insufficient validation
- **Timestamp Dependencies**: Block timestamp manipulation

#### Medium Severity Issues
- **Gas Optimization**: Inefficient gas usage patterns
- **Code Quality**: Best practice violations
- **Documentation**: Missing or inadequate documentation
- **Upgrade Safety**: Proxy upgrade vulnerabilities

#### Low Severity Issues
- **Style Guide**: Solidity style guide violations
- **Naming Conventions**: Inconsistent naming
- **Code Organization**: Structural improvements
- **Performance**: Minor optimization opportunities

### Analysis Techniques

1. **Static Analysis**: Pattern-based vulnerability detection
2. **AI Analysis**: LLM-powered semantic analysis
3. **Bytecode Analysis**: Runtime behavior analysis
4. **Control Flow Analysis**: Execution path analysis
5. **Data Flow Analysis**: Variable lifecycle tracking

## 🚀 Deployment

### Production Deployment

#### Backend Deployment
```bash
# Build and deploy backend
cd backend
npm ci --production
npm run build
npm start
```

#### Frontend Deployment
```bash
# Build and deploy frontend
cd frontend
npm ci
npm run build
# Deploy dist/ folder to your hosting service
```

### Docker Deployment

```dockerfile
# Example Dockerfile for backend
FROM node:18-alpine
WORKDIR /app
COPY package*.json ./
RUN npm ci --production
COPY . .
EXPOSE 3001
CMD ["npm", "start"]
```

### Environment-Specific Configuration

#### Production Environment Variables
```env
NODE_ENV=production
PORT=3001
# Use production API keys and endpoints
OPENROUTER_API_KEY=prod-key
ETHEREUM_RPC_URL=https://mainnet.infura.io/v3/YOUR_PROJECT_ID
# Enable security features
RATE_LIMIT_MAX_REQUESTS=50
TEE_LOG_ENABLED=true
```

## 🤝 Contributing

We welcome contributions! Please follow these guidelines:

### Development Workflow
1. **Fork** the repository
2. **Create** a feature branch (`git checkout -b feature/amazing-feature`)
3. **Commit** your changes (`git commit -m 'Add amazing feature'`)
4. **Push** to the branch (`git push origin feature/amazing-feature`)
5. **Open** a Pull Request

### Code Standards
- **ESLint**: Follow the configured linting rules
- **TypeScript**: Use strict type checking
- **Testing**: Maintain test coverage above 80%
- **Documentation**: Update documentation for new features
- **Security**: Follow security best practices

### Pull Request Process
1. Ensure all tests pass
2. Update documentation as needed
3. Add tests for new functionality
4. Follow the existing code style
5. Include a clear description of changes

## 📝 License

This project is licensed under the MIT License - see the [LICENSE](LICENSE) file for details.

```
MIT License

Copyright (c) 2024 DAO Smart Contract Security Auditor

Permission is hereby granted, free of charge, to any person obtaining a copy
of this software and associated documentation files (the "Software"), to deal
in the Software without restriction, including without limitation the rights
to use, copy, modify, merge, publish, distribute, sublicense, and/or sell
copies of the Software, and to permit persons to whom the Software is
furnished to do so, subject to the following conditions:

The above copyright notice and this permission notice shall be included in all
copies or substantial portions of the Software.

THE SOFTWARE IS PROVIDED "AS IS", WITHOUT WARRANTY OF ANY KIND, EXPRESS OR
IMPLIED, INCLUDING BUT NOT LIMITED TO THE WARRANTIES OF MERCHANTABILITY,
FITNESS FOR A PARTICULAR PURPOSE AND NONINFRINGEMENT. IN NO EVENT SHALL THE
AUTHORS OR COPYRIGHT HOLDERS BE LIABLE FOR ANY CLAIM, DAMAGES OR OTHER
LIABILITY, WHETHER IN AN ACTION OF CONTRACT, TORT OR OTHERWISE, ARISING FROM,
OUT OF OR IN CONNECTION WITH THE SOFTWARE OR THE USE OR OTHER DEALINGS IN THE
SOFTWARE.
```

## 🙏 Acknowledgments

- **OpenRouter** for providing LLM API services
- **Ethers.js** for robust blockchain integration
- **React & TypeScript** communities for excellent tooling
- **Security Research Community** for vulnerability research
- **Solidity Team** for language specifications
- **Web3 Community** for standards and best practices

## 📞 Support & Community

### Getting Help
- **GitHub Issues**: Report bugs and request features
- **Documentation**: Comprehensive guides and API docs
- **Community**: Join our Discord server for discussions
- **Email**: Contact the development team

### Roadmap
- [ ] **Multi-language Support**: Support for Vyper and other languages
- [ ] **Advanced AI Models**: Integration with specialized security models
- [ ] **Real-time Monitoring**: Continuous contract monitoring
- [ ] **Formal Verification**: Mathematical proof generation
- [ ] **DeFi-specific Checks**: Protocol-specific vulnerability detection
- [ ] **Mobile App**: Native mobile applications
- [ ] **Enterprise Features**: Advanced reporting and team collaboration

### Performance Metrics
- **Analysis Speed**: < 30 seconds for most contracts
- **Accuracy**: 95%+ vulnerability detection rate
- **Uptime**: 99.9% service availability
- **Scalability**: Supports 1000+ concurrent audits

---

## ⚠️ Important Disclaimers

### Security Notice
This tool is designed for **educational and research purposes**. While it provides comprehensive analysis, it should **not be the sole security measure** for production smart contracts. Always conduct thorough manual audits and consider professional security reviews for critical applications.

### Liability
The developers and contributors of this project are **not liable** for any damages, losses, or security breaches that may occur from using this tool. Users are responsible for their own security practices and due diligence.

### Accuracy
While we strive for high accuracy, **no automated tool is perfect**. False positives and false negatives may occur. Always verify findings manually and consider multiple analysis approaches.

---

**Built with ❤️ by the DAO Security Team**

*Making smart contracts safer, one audit at a time.*<|MERGE_RESOLUTION|>--- conflicted
+++ resolved
@@ -1,10 +1,9 @@
-<<<<<<< HEAD
+
 # 🛡️NovaGuard!
-=======
-# Flash-Audit 🔍
+
 
 A Docker-based Smart Contract Security Auditor with Supabase backend and AI-powered analysis.
->>>>>>> 7733d9b6
+
 
 
 ![License](https://img.shields.io/badge/license-MIT-blue.svg)

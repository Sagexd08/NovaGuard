--- conflicted
+++ resolved
@@ -1,8 +1,7 @@
-<<<<<<< HEAD
+
 # 🛡️NovaGuard!
-=======
-# 🛡️ Flash-Audit (NovaGuard)
->>>>>>> 7733d9b6
+
+
 
 A comprehensive AI-powered smart contract security auditing platform with **dual LLM analysis**, **multi-chain deployment**, and **advanced terminal interface**. This platform provides enterprise-grade security analysis and deployment capabilities across all major blockchain networks.
 

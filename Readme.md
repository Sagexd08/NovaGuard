--- conflicted
+++ resolved
@@ -1,9 +1,6 @@
-<<<<<<< HEAD
+
 # 🛡️NovaGuard!!
-=======
-
-# 🛡️NovaGuard!
->>>>>>> d8e8ccf3
+
 
 
 
